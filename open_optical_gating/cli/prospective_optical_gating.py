"""Module for real-time phase matching of brightfield sequences.
These codes are equivalent to the Objective-C codes in spim-interface."""

# Python imports
import numpy as np

# Module imports
from loguru import logger
import j_py_sad_correlation as jps

# Local imports
import open_optical_gating.cli.parameters as parameters


def update_drift(frame0, bestMatch0, settings):
    """ Updates the 'settings' dictionary to reflect our latest estimate of the sample drift.
        We do this by trying variations on the relative shift between frame0 and the best-matching frame in the reference sequence.
        
        Parameters:
            frame0      array-like      2D frame pixel data for our most recently-received frame
            bestMatch0  array-like      2D frame pixel data for the best match within our reference sequence
            settings    dict            Parameters controlling the sync algorithms
        Returns:
            updated settings dictionary
        """
    # frame0 and bestMatch0 must be numpy arrays of the same size
    assert frame0.shape == bestMatch0.shape

    # Start with the existing drift parameters in the settings dictionary
    dx, dy = settings["drift"]

    # Identify region within bestMatch that we will use for comparison.
    # The logic here basically follows that in phase_matching, but allows for extra slop space
    # since we will be evaluating various different candidate drifts
    rect = [
        abs(dx) + 1,
        frame0.shape[0] - abs(dx) - 1,
        abs(dy) + 1,
        frame0.shape[1] - abs(dy) - 1,
    ]  # X1,X2,Y1,Y2
    bestMatch = bestMatch0[rect[0] : rect[1], rect[2] : rect[3]]

    candidateShifts = [[0, 0], [1, 0], [-1, 0], [0, 1], [0, -1]]

    # Build up a set of frames each representing a window into frame0 with slightly different drift offsets
    frames = np.zeros(
        [len(candidateShifts), bestMatch.shape[0], bestMatch.shape[1]],
        dtype=frame0.dtype,
    )
    counter = 0
    for shft in candidateShifts:
        dxp = dx + shft[0]
        dyp = dy + shft[1]

        # Adjust for drift and shift
        rectF = np.copy(rect)
        rectF[0] -= dxp
        rectF[1] -= dxp
        rectF[2] -= dyp
        rectF[3] -= dyp

        frames[counter, :, :] = frame0[rectF[0] : rectF[1], rectF[2] : rectF[3]]
        counter = counter + 1

    # Compare all these candidate shifted images against the matching reference frame, and find the best-matching shift
    sad = jps.sad_with_references(bestMatch, frames)
    best = np.argmin(sad)

    settings["drift"][0] = dx + candidateShifts[best][0]
    settings["drift"][1] = dy + candidateShifts[best][1]

    return settings


def subframe_fitting(diffs, settings):
    """ Identify the location of the minimum value (to sub-frame accuracy) within a list of diffs (including padding frames).
        The aim is to find the position of the minimum within the "main" frames,
        but we may have to extend to the padding frames if the minimum is right at one end of the "main" frames.
        
        Parameters:
            diffs       list/array-like  Sequence of recently-received frame pixel arrays (in chronological order)
            settings    dict             Parameters controlling the sync algorithms
        Returns:
            float coordinate for location of minimum in 'diffs' (including padding frames)
        """
    bestScore = diffs[settings["numExtraRefFrames"]]
    bestScorePos = settings["numExtraRefFrames"]

    # Search for lowest value within the "main" frames.
    # TODO: not a real performance issue, but this can easily be rewritten loop-free using np.argmax etc.
    for i in range(
        settings["numExtraRefFrames"] + 1, len(diffs) - settings["numExtraRefFrames"]
    ):
        # If new lower V
        if (
            diffs[i] < bestScore
            and diffs[i - 1] >= diffs[i]
            and diffs[i + 1] >= diffs[i]
        ):
            bestScore = diffs[i]
            bestScorePos = i

    # Sub-pixel fitting
    if diffs[bestScorePos - 1] < diffs[bestScorePos]:  # If no V is found
        # The minimum is right at one end of our reference sequence.
        # If we get here then there is no actual "v" minimum to be found within the range of our
        # main reference frames. It is probably to be found just outside, and we could
        # potentially attempt to fit it anyway. However this should be an unusual occurrence,
        # and an assumption of a phase of 0 shouldn't be too far from the truth,
        # so to keep things simple and robust I'm going to leave it at this for now.
        # We just return a reference phase that corresponds to a phase of 0
        # JT TODO: surely we should also test for this condition at the upper end of the reference sequence,
        # as well as the lower end (which is what we test here)
        thisFrameReferencePos = settings["numExtraRefFrames"]
        logger.warning("No minimum found - defaulting to phase=0")
    else:
        # A minimum exists - do sub-frame interpolation on it
        interpolatedCorrection, _ = v_fitting(
            diffs[bestScorePos - 1], diffs[bestScorePos], diffs[bestScorePos + 1]
        )
        thisFrameReferencePos = bestScorePos + interpolatedCorrection

    return thisFrameReferencePos


def v_fitting(y_1, y_2, y_3):
    # Fit using a symmetric 'V' function, to find the interpolated minimum for three datapoints y_1, y_2, y_3,
    # which are considered to be at coordinates x=-1, x=0 and x=+1
    if y_1 > y_3:
        x = 0.5 * (y_1 - y_3) / (y_1 - y_2)
        y = y_2 - x * (y_1 - y_2)
    else:
        x = 0.5 * (y_1 - y_3) / (y_3 - y_2)
        y = y_2 + x * (y_3 - y_2)

    return x, y


def phase_matching(frame0, referenceFrames0, settings=None):
    # assumes frame is a numpy array and referenceFrames is a dictionary of {phase value: numpy array}
    # TODO: JT writes: check the above description of referenceFrames -  I have no idea what this means, and I don’t think it is correct either. referenceFrames0 seems to just behave like a 3D array?
    # TODO: JT writes: Supply a proper function header [CJN: and better variable names]. That should also explain what xxx0 represents [i.e. uncropped], vs xxx [cropped].

    logger.debug(
        "Reference frame types: {0} and {1}", type(frame0), type(referenceFrames0)
    )
    logger.debug(
        "Reference frame dtypes: {0} and {1}", frame0.dtype, referenceFrames0.dtype
    )
    logger.debug(
        "Reference frame shapes: {0} and {1}", frame0.shape, referenceFrames0.shape
    )
    if settings == None:
        logger.warning("No settings provided. Using sensible deafults.")
        settings = parameters.initialise()

    dx, dy = settings["drift"]

    # Apply drift correction, identifying a crop rect for the frame and/or reference frames,
    # representing the area intersection between them once drift is accounted for.
    logger.info("Applying drift correction of ({0},{1})", dx, dy)
    rectF = [0, frame0.shape[0], 0, frame0.shape[1]]  # X1,X2,Y1,Y2
    rect = [
        0,
        referenceFrames0[0].shape[0],
        0,
        referenceFrames0[0].shape[1],
    ]  # X1,X2,Y1,Y2

    if dx <= 0:
        rectF[0] = -dx
        rect[1] = rect[1] + dx
    else:
        rectF[1] = rectF[1] - dx
        rect[0] = dx
    if dy <= 0:
        rectF[2] = -dy
        rect[3] = rect[3] + dy
    else:
        rectF[3] = rectF[3] - dy
        rect[2] = +dy

    frame = frame0[rectF[0] : rectF[1], rectF[2] : rectF[3]]
    referenceFrames = referenceFrames0[:, rect[0] : rect[1], rect[2] : rect[3]]
    # if plot:
    #    a12 = f1.add_subplot(122)
    #    a12.imshow(frame)
    #    plt.show()

    # Calculate SADs
    logger.trace(
        "Reference frame dtypes: {0} and {1}", frame0.dtype, referenceFrames0.dtype
    )
    logger.trace(
        "Reference frame shapes: {0} and {1}", frame0.shape, referenceFrames0.shape
    )
    logger.trace(
        "Reference frames range over {0} to {1} and {2} to {3}.",
        frame.min(),
        frame.max(),
        referenceFrames.min(),
        referenceFrames.max(),
    )
    SADs = jps.sad_with_references(
        frame.astype("uint8"), referenceFrames.astype("uint8")
    )

    logger.trace(SADs)
    # if plot:
    #    f2 = plt.figure()
    #    a21 = f2.add_axes([0, 0, 1, 1])
    #    a21.plot(range(len(SADs)), SADs)
    #    plt.show()

    # Identify best match between 'frame' and the reference frame sequence
    phase = subframe_fitting(SADs, settings)
    logger.debug("Found frame phase to be {0}", phase)

    # Update current drift estimate in the settings dictionary
    settings = update_drift(frame0, referenceFrames0[np.argmin(SADs)], settings)
    logger.info(
        "Drift correction updated to ({0},{1})",
        settings["drift"][0],
        settings["drift"][1],
    )

    # Note: still includes padding frames (on purpose)   [TODO: JT writes: what does!? I presume the SAD array. Can the comment explain *why* this is done on purpose?]
    return (phase, SADs, settings)


def predict_trigger_wait(
    frame_history, settings, fitBackToBarrier=True
):
    """ Predict how long we need to wait until the heart is at the target phase we are triggering to.
        
        Parameters:
            frame_history           array-like  Nx3 array of [timestamp, phase, argmin(SAD)]
                                                 Phase (i.e. frame_history[:,1]) should be cumulative (i.e. phase-UNwrapped) phase in radians
            settings                dict        Parameters controlling the sync algorithms
                                                 targetSyncPhase should is expected to be in [0,2pi]
            fitBackToBarrier        bool        Should we use the "barrier frame" logic? (see determine_barrier_frames)
        Returns:
            Time delay (or phase delay) before trigger would need to be sent.
        """

    # TODO: JT writes: I removed the +1 from the following "if" test because I can’t see any logical purpose for it. Does that seem correct to you?
    if frame_history.shape[0] < settings["minFramesForFit"]:
        logger.debug("Fit failed due to too few frames...")
        return -1

    if fitBackToBarrier:
        allowedToExtendNumberOfFittedPoints = False
        framesForFit = min(
            settings["frameToUseArray"][int(frame_history[-1, 2])],
            frame_history.shape[0],
        )
        logger.debug("Consider {0} past frames for prediction;", framesForFit)
    else:
        framesForFit = settings["minFramesForFit"]
        allowedToExtendNumberOfFittedPoints = True

    pastPhases = frame_history[-int(framesForFit) : :, :]
    # === Perform a linear fit to the past phases. We will use this for our forward-prediction ===
    radsPerSec, alpha = np.polyfit(pastPhases[:, 0], pastPhases[:, 1], 1)

    logger.trace(pastPhases[:, 0])
    logger.trace(pastPhases[:, 1])

    logger.info("Linear fit with intersect {0} and gradient {1}", alpha, radsPerSec)
    if radsPerSec < 0:
        logger.warning(
            "Linear fit to unwrapped phases is negative! This is a problem (fakeNews)."
        )
    elif radsPerSec == 0:
        logger.warning(
            "Linear fit to unwrapped phases is zero! This will be a problem for prediction (divByZero)."
        )

    # === Turn our linear fit into a future prediction ===
    thisFramePhase = (
        alpha + frame_history[-1, 0] * radsPerSec
    )  # Use the *fitted* phase for this current frame
    multiPhaseCounter = thisFramePhase // (2 * np.pi)
    phaseToWait = (
        settings["targetSyncPhase"] + (multiPhaseCounter * 2 * np.pi) - thisFramePhase
    )
    # c.f. function triggerAnticipationProcessing in SyncAnalyzer.mm
    # essentially this fixes for small backtracks in phase due to SAD imperfections
    while (
        phaseToWait < 0
    ):  # this used to be -np.pi       # TODO: JT writes: who added this comment? Does it serve any purpose? <0 seems like the right test to me (and is what I used)
        phaseToWait += 2 * np.pi

    timeToWaitInSecs = phaseToWait / radsPerSec
    timeToWaitInSecs = max(timeToWaitInSecs, 0.0)

    logger.info(
        "Current time: {0};\tTime to wait: {1};",
        frame_history[-1, 0],
        timeToWaitInSecs,
    )
    logger.debug(
        "Current phase: {0};\tPhase to wait: {1};", thisFramePhase, phaseToWait,
    )
    logger.debug(
        "Target phase:{0};\tPredicted phase:{1};",
        settings["targetSyncPhase"] + (multiPhaseCounter * 2 * np.pi),
        thisFramePhase + phaseToWait,
    )

    # Fixes sync error due to targetSyncPhase being 2pi greater than target phase
    # TODO check with JTs system
    # TODO: JT writes: I have no idea what the above comment is about. Can this be clarified, or investigated?
    if (
        thisFramePhase
        + phaseToWait
        - settings["targetSyncPhase"]
        - multiPhaseCounter * 2 * np.pi
        > 0.1
    ):
        logger.warning(
            "Phase discrepency, trigger aborted. At {0} with wait {1} for target {2} [{3}]",
            thisFramePhase % (2 * np.pi),
            phaseToWait,
            settings["targetSyncPhase"],
            thisFramePhase - (multiPhaseCounter * 2 * np.pi),
        )
        timeToWaitInSecs = 0.0

    # This logic catches cases where we are predicting a long way into the future using only a small number of datapoints.
    # That is likely to be error-prone, so (unless using the "barrier frame" logic) we may increase
    # the number of frames we use for prediction.
    frameInterval = 1.0 / settings["framerate"]
    if allowedToExtendNumberOfFittedPoints and timeToWaitInSecs > (
        settings["extrapolationFactor"] * settings["minFramesForFit"] * frameInterval
    ):
        # TODO: JT writes: this approach of editing settings[minFramesForFit] and then changing it back again feels really messy to me.
        # We should hold off changing it for now, though, because I think we may want to refactor how settings is used
        # Once that is complete, a better solution here may present itself naturally.
        # TODO: JT writes: BUG: The recursive function call is also using completely the wrong parameters!!
        # (This may not have been hit in testing because you are probably using barrier frames, which prevent this code branch from running)
        settings["minFramesForFit"] *= 2
        if (
            settings["minFramesForFit"] <= pastPhases.shape[0]
            and settings["minFramesForFit"] <= settings["maxFramesForFit"]
        ):
            logger.info("Increasing number of frames to use")
<<<<<<< HEAD
            # Recurse, using a larger number of frames, to obtain an improved predicted time
            timeToWaitInSecs = predict_trigger_wait(       # TODO: JT writes: this function call is passing completely the wrong parameters!!
                pastPhases, settings["targetSyncPhase"]
        settings["minFramesForFit"] = settings["minFramesForFit"] // 2

    # Return our prediction
    return timeToWaitInSecs
=======
            #  Recurse, using a larger number of frames, to obtain an improved predicted time
            timeToWaitInSecs = predict_trigger_wait(  # TODO: JT writes: this function call is passing completely the wrong parameters!!
                pastPhases,
                settings[
                    "targetSyncPhase"
                ],  # This parent function is also going to do the wrong thing if output=="phases".
            )  # If "phases" is not used anywhere, it is probably best just to remove that option entirely.
        settings["minFramesForFit"] = settings["minFramesForFit"] // 2

    # Return our prediction
    if output == "seconds":
        return timeToWaitInSecs
    elif output == "phases":
        return phaseToWait
    else:
        logger.critical(
            "What are ye on mate!"
        )  # TODO: JT writes: can you be more helpful here!?
        return 0.0
>>>>>>> bbe8c238


def determine_barrier_frames(settings):
    """ Identifies which past frame phases to use for forward-prediction of heart phase,
        depending on what our current frame phase is.
        This is empirical code replicated from the spim-interface project.
        The concept of the 'barrier frame' is used: we do not fit backwards past this
        barrier frame. The barrier frame is identified empirically as a point in the
        reference sequence "between" heartbeats, where we may we see increased variability
        (variable pause between beats). Our forward-prediction is more reliable if
        we do not attempt to extend our linear fit backwards past that point 
        of high variability in the heart cycle.
        
        Parameters:
            settings    dict            Parameters controlling the sync algorithms
        Returns:
            updated settings dictionary
        """
    # frames to consider based on reference point and no padding
    numToUseNoPadding = list(
        range(settings["referenceFrameCount"] - (2 * settings["numExtraRefFrames"]))
    )
    numToUseNoPadding = np.asarray(
        numToUseNoPadding[-int(settings["barrierFrame"] - 3) :]
        + numToUseNoPadding[: -int(settings["barrierFrame"] - 3)]
    )

    # Account for padding by setting extra frames equal to last/first unpadded number
    numToUsePadding = numToUseNoPadding[-1] * np.ones(settings["referenceFrameCount"])
    numToUsePadding[
        settings["numExtraRefFrames"] : (
            settings["referenceFrameCount"] - settings["numExtraRefFrames"]
        )
    ] = numToUseNoPadding

    # Consider min and max number of frames to use, as configured in the settings.
    # This overrides any barrier frame considerations.
    numToUsePadding = np.maximum(
        numToUsePadding,
        settings["minFramesForFit"] * np.ones(settings["referenceFrameCount"]),
    )
    numToUsePadding = np.minimum(
        numToUsePadding,
        settings["maxFramesForFit"] * np.ones(settings["referenceFrameCount"]),
    )

    # Update settings and return
    settings["frameToUseArray"] = numToUsePadding
    return settings


def decide_trigger(timestamp, timeToWaitInSeconds, settings):
    """ Potentially schedules a synchronization trigger for the fluorescence camera.
        We will do this if the trigger is due fairly soon in the future,
        and we are not confident we will have time to make an updated prediction
        based on the next incoming frame from the brightfield camera.
        
        Parameters:
            timestamp               float   Time associated with current frame
            timeToWaitInSeconds     float   Time delay before trigger would need to be sent.
            settings                dict    Parameters controlling the sync algorithms
        Returns:
            timeToWaitInSeconds     float   Time delay before trigger would need to be sent.
                                             Note that this returned  may be modified from its input value (see code below).
            sendIt                  int     Nonzero indicates that a trigger for the fluorescence camera should be scheduled now,
                                             for a time timeToWaitInSeconds into the future.
            settings                dict    Updated settings dictionary
        """
    sendIt = 0
    # 'framerateFactor' (in units of frames) is an emprical constant affecting the logic below.
    # Its value should ideally depend on the actual observed variability in the time estimates
    # as successive frame data is received
    framerateFactor = 1.6  # in frames

    logger.debug(
        "Time to wait: {0} s; with latency: {1} s;",
        timeToWaitInSeconds,
        settings["prediction_latency"],
    )

    # The settings parameter 'prediction_latency' represents how much time we *expect* to need
    # between scheduling a trigger and actually being able to send it.
    # That influences whether we commit to this trigger time, or wait for an updated prediction based on the next brightfield frame due to arrive soon
    if timeToWaitInSeconds < settings["prediction_latency"]:
        logger.info(
            "Trigger due very soon, but if haven't already sent one this period then we may as well give it a shot..."
        )
        if settings["lastSent"] < timestamp - (
            settings["referencePeriod"] / settings["framerate"]
        ):
            # Haven't sent a trigger on this heartbeat. Give it a go and cross our fingers we schedule it in time
            logger.success("Trigger will be sent")
            sendIt = 1
        else:
            # We have already sent a trigger on this heartbeat, so we consider that we are now making predictions for the *next* cycle.
            # The value added to timeToWaitInSeconds is a rather crude method to extend the prediction to the next cycle (it assumes
            # that the heart rate is the same as with the reference sequence). However, this prediction is not crucial because
            # clearly we will get much better estimates nearer the time. Really we are just returning this as something vaguely sensible,
            # for cosmetic reasons.
            logger.info(
                "Trigger already sent recently. Will not send another - extending the prediction to the next cycle."
            )
            timeToWaitInSeconds += settings["referencePeriod"] / settings["framerate"]
    elif (timeToWaitInSeconds - (framerateFactor / settings["framerate"])) < settings[
        "prediction_latency"
    ]:
        # We don't expect to have time to wait for an updated prediction... so schuedule the trigger now!
        logger.success(
            "We don't expect to have time to wait for an updated prediction... so trigger scheduled now!"
        )
        sendIt = 2
    else:
        # We expect to have time to wait for an updated prediction, so we do nothing for now.
        pass

    if sendIt > 0 and settings["lastSent"] > (
        timestamp - ((settings["referencePeriod"] / settings["framerate"]) / 2)
    ):
        # If we've done any triggering in the last half a cycle, don't trigger again.
        # This is quite different from JTs approach,
        # where he keeps track of which cycle we last triggered on.
        # JT note: the reason for my approach is because I may want to send multiple triggers at different heart phases
        # Future updates to this code can incorporate that concept...
        logger.info(
            "Trigger type {0} at {1}\tDROPPED", sendIt, timestamp + timeToWaitInSeconds
        )
        sendIt = 0
    elif sendIt > 0:
        logger.success("Trigger scheduled to be sent, updating `settings['lastSent']`.")
        settings["lastSent"] = timestamp

    return timeToWaitInSeconds, sendIt, settings<|MERGE_RESOLUTION|>--- conflicted
+++ resolved
@@ -345,35 +345,15 @@
             and settings["minFramesForFit"] <= settings["maxFramesForFit"]
         ):
             logger.info("Increasing number of frames to use")
-<<<<<<< HEAD
-            # Recurse, using a larger number of frames, to obtain an improved predicted time
-            timeToWaitInSecs = predict_trigger_wait(       # TODO: JT writes: this function call is passing completely the wrong parameters!!
-                pastPhases, settings["targetSyncPhase"]
-        settings["minFramesForFit"] = settings["minFramesForFit"] // 2
-
-    # Return our prediction
-    return timeToWaitInSecs
-=======
             #  Recurse, using a larger number of frames, to obtain an improved predicted time
             timeToWaitInSecs = predict_trigger_wait(  # TODO: JT writes: this function call is passing completely the wrong parameters!!
                 pastPhases,
-                settings[
-                    "targetSyncPhase"
-                ],  # This parent function is also going to do the wrong thing if output=="phases".
-            )  # If "phases" is not used anywhere, it is probably best just to remove that option entirely.
+                settings["targetSyncPhase"]
+            )
         settings["minFramesForFit"] = settings["minFramesForFit"] // 2
 
     # Return our prediction
-    if output == "seconds":
-        return timeToWaitInSecs
-    elif output == "phases":
-        return phaseToWait
-    else:
-        logger.critical(
-            "What are ye on mate!"
-        )  # TODO: JT writes: can you be more helpful here!?
-        return 0.0
->>>>>>> bbe8c238
+    return timeToWaitInSecs
 
 
 def determine_barrier_frames(settings):
