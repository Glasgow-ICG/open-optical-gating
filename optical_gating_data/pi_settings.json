--- conflicted
+++ resolved
@@ -28,11 +28,7 @@
         },
         "fluorescence_trigger_mode": "edge",
         "fluorescence_exposure_us": 1000.0,
-<<<<<<< HEAD
-        "camera_laser_delay_us": 15000.0
-=======
         "camera_laser_delay_us": 15000.0 
->>>>>>> a008ef7d
     },
     "reference": {
         "minPeriod": 5,
